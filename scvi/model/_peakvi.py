--- conflicted
+++ resolved
@@ -491,10 +491,6 @@
         Sets up the :class:`~anndata.AnnData` object for this model.
 
         A mapping will be created between data fields used by this model to their respective locations in adata.
-<<<<<<< HEAD
-        This method will also compute the log mean and log variance per batch for the library size prior.
-=======
->>>>>>> b8011cf3
 
         None of the data in adata are modified. Only adds fields to adata.
 
