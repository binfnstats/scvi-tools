import collections
import time

import numpy as np
import scipy.sparse as sp_sparse
import tables
from sklearn.preprocessing import StandardScaler

from .dataset import GeneExpressionDataset

GeneBCMatrix = collections.namedtuple('GeneBCMatrix', ['gene_ids', 'gene_names', 'barcodes', 'matrix'])


def get_matrix_from_h5(filename, genome):
    with tables.open_file(filename, 'r') as f:
        try:
            dsets = {}
            for node in f.walk_nodes('/' + genome, 'Array'):
                dsets[node.name] = node.read()
            matrix = sp_sparse.csc_matrix((dsets['data'], dsets['indices'], dsets['indptr']),
                                          shape=dsets['shape'])
            return GeneBCMatrix(dsets['genes'], dsets['gene_names'], dsets['barcodes'], matrix)
        except tables.NoSuchNodeError:
            raise Exception("Genome %s does not exist in this file." % genome)
        except KeyError:
            raise Exception("File is missing one or more required datasets.")


def subsample_barcodes(gbm, barcode_indices, unit_test=False):
    barcodes = gbm.barcodes[barcode_indices] if not unit_test else gbm.barcodes
    return GeneBCMatrix(gbm.gene_ids, gbm.gene_names, barcodes,
                        gbm.matrix[:, barcode_indices])


def subsample_genes(gbm, genes_indices, unit_test=False):
    gene_ids = gbm.gene_ids[genes_indices] if not unit_test else gbm.gene_ids
    gene_names = gbm.gene_names[genes_indices] if not unit_test else gbm.gene_names
    return GeneBCMatrix(gene_ids, gene_names, gbm.barcodes,
                        gbm.matrix[:, :])


def get_expression(gbm, gene_name):
    gene_indices = np.where(gbm.gene_names == gene_name)[0]
    if len(gene_indices) == 0:
        raise Exception("%s was not found in list of gene names." % gene_name)
    return gbm.matrix[gene_indices[0], :].toarray().squeeze()


class BrainLargeDataset(GeneExpressionDataset):
    url = "http://cf.10xgenomics.com/samples/cell-exp/1.3.0/1M_neurons/1M_neurons_filtered_gene_bc_matrices_h5.h5"

    def __init__(self, subsample_size=None, unit_test=False):
        """
        :param subsample_size: In thousands of barcodes kept (by default 1*1000=1000 kept)
        :param unit_test: A boolean to indicate if we use pytest subsampled file
        """
        self.subsample_size = subsample_size if not unit_test else 128
        self.save_path = 'data/'
        self.unit_test = unit_test
        # originally: "1M_neurons_filtered_gene_bc_matrices_h5.h5"

        if not self.unit_test:
            self.download_name = "genomics.h5"
        else:
            self.download_name = "../tests/data/genomics_subsampled.h5"

<<<<<<< HEAD
        if self.subsample_size is None:
            self.final_name = self.download_name
        else:
            self.final_name = "genomics_subsampled_%d.h5" % subsample_size

=======
>>>>>>> 7d290115
        self.genome = "mm10"
        h5_object = self.download_and_preprocess()
        super(BrainLargeDataset, self).__init__(
            *GeneExpressionDataset.get_attributes_from_matrix(h5_object.matrix.transpose())
        )

    def preprocess(self):
        print("Preprocessing Brain Large data")
        tic = time.time()
        np.random.seed(0)

        filtered_matrix_h5 = self.save_path + self.download_name

        gene_bc_matrix = get_matrix_from_h5(filtered_matrix_h5, self.genome)

        # Subsample 720 genes with highest variance
        std_scaler = StandardScaler(with_mean=False)
        std_scaler.fit(gene_bc_matrix.matrix.transpose().astype(np.float64))
        subset_genes = np.argsort(std_scaler.var_)[::-1][:720]
        subsampled_matrix = subsample_genes(gene_bc_matrix, subset_genes, unit_test=self.unit_test)

        # Subsample barcodes
        subsample_bcs = self.subsample_size
        subset_barcodes = np.sort(
            np.random.choice(subsampled_matrix.matrix.shape[1], size=subsample_bcs, replace=self.unit_test))
        subsampled_matrix = subsample_barcodes(subsampled_matrix, subset_barcodes, unit_test=self.unit_test)

        toc = time.time()
        print("Preprocessing finished in : %d sec." % int(toc - tic))
        return subsampled_matrix<|MERGE_RESOLUTION|>--- conflicted
+++ resolved
@@ -64,14 +64,6 @@
         else:
             self.download_name = "../tests/data/genomics_subsampled.h5"
 
-<<<<<<< HEAD
-        if self.subsample_size is None:
-            self.final_name = self.download_name
-        else:
-            self.final_name = "genomics_subsampled_%d.h5" % subsample_size
-
-=======
->>>>>>> 7d290115
         self.genome = "mm10"
         h5_object = self.download_and_preprocess()
         super(BrainLargeDataset, self).__init__(
