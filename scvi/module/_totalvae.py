--- conflicted
+++ resolved
@@ -476,7 +476,7 @@
         if n_samples > 1:
             z = qz.sample((n_samples,))
             z = self.encoder.z_transformation(untran_z)
-            
+
             untran_l = ql.sample((n_samples,))
             if self.use_observed_lib_size:
                 library_gene = library_gene.unsqueeze(0).expand(
@@ -589,13 +589,8 @@
                 one_hot(batch_index, n_batch), self.library_log_vars
             )
             kl_div_l_gene = kl(
-<<<<<<< HEAD
                 ql,
-                Normal(local_l_mean_gene, torch.sqrt(local_l_var_gene)),
-=======
-                Normal(ql_m, torch.sqrt(ql_v)),
                 Normal(local_library_log_means, torch.sqrt(local_library_log_vars)),
->>>>>>> 3ce55149
             ).sum(dim=1)
         else:
             kl_div_l_gene = 0.0
@@ -701,12 +696,7 @@
             p_z = Normal(0, 1).log_prob(z).sum(dim=-1)
             p_mu_back = self.back_mean_prior.log_prob(log_pro_back_mean).sum(dim=-1)
             p_xy_zl = -(reconst_loss_gene + reconst_loss_protein)
-<<<<<<< HEAD
             q_z_x = qz.log_prob(z).sum(dim=-1)
-            q_l_x = ql.log_prob(log_library).sum(dim=-1)
-=======
-            q_z_x = Normal(qz_m, qz_v.sqrt()).log_prob(z).sum(dim=-1)
->>>>>>> 3ce55149
             q_mu_back = (
                 Normal(py_["back_alpha"], py_["back_beta"])
                 .log_prob(log_pro_back_mean)
