import os

import numpy as np
import pandas as pd
import pytest

from scvi.data import synthetic_iid
from scvi.data._anndata import _setup_anndata
from scvi.model import PEAKVI, SCANVI, SCVI, TOTALVI


def single_pass_for_online_update(model):
    dl = model._make_data_loader(model.adata, indices=range(0, 10))
    for i_batch, tensors in enumerate(dl):
        _, _, scvi_loss = model.module(tensors)
    scvi_loss.loss.backward()


def test_scvi_online_update(save_path):
    n_latent = 5
    adata1 = synthetic_iid()
    model = SCVI(adata1, n_latent=n_latent)
    model.train(1, check_val_every_n_epoch=1)
    dir_path = os.path.join(save_path, "saved_model/")
    model.save(dir_path, overwrite=True)

    # also test subset var option
    adata2 = synthetic_iid(run_setup_anndata=False, n_genes=110)
    adata2.obs["batch"] = adata2.obs.batch.cat.rename_categories(["batch_2", "batch_3"])

    model2 = SCVI.load_query_data(adata2, dir_path, inplace_subset_query_vars=True)
    model2.train(max_epochs=1, plan_kwargs=dict(weight_decay=0.0))
    model2.get_latent_representation()

    # encoder linear layer equal
    one = (
        model.module.z_encoder.encoder.fc_layers[0][0]
        .weight.detach()
        .cpu()
        .numpy()[:, : adata1.shape[1]]
    )
    two = (
        model2.module.z_encoder.encoder.fc_layers[0][0]
        .weight.detach()
        .cpu()
        .numpy()[:, : adata1.shape[1]]
    )
    np.testing.assert_equal(one, two)
    assert (
        np.sum(
            model2.module.z_encoder.encoder.fc_layers[0][0]
            .weight.grad.cpu()
            .numpy()[:, : adata1.shape[1]]
        )
        == 0
    )
    # dispersion
    assert model2.module.px_r.requires_grad is False
    # library encoder linear layer
    assert model2.module.l_encoder.encoder.fc_layers[0][0].weight.requires_grad is True
    # 5 for n_latent, 4 for batches
    assert model2.module.decoder.px_decoder.fc_layers[0][0].weight.shape[1] == 9

    # test options
    adata1 = synthetic_iid()
    model = SCVI(
        adata1,
        n_latent=n_latent,
        n_layers=2,
        encode_covariates=True,
        use_batch_norm="encoder",
        use_layer_norm="none",
    )
    model.train(1, check_val_every_n_epoch=1)
    dir_path = os.path.join(save_path, "saved_model/")
    model.save(dir_path, overwrite=True)

    adata2 = synthetic_iid(run_setup_anndata=False)
    adata2.obs["batch"] = adata2.obs.batch.cat.rename_categories(["batch_2", "batch_3"])

    model2 = SCVI.load_query_data(adata2, dir_path, freeze_expression=True)
    model2.train(max_epochs=1, plan_kwargs=dict(weight_decay=0.0))
    # deactivate no grad decorator
    model2.get_latent_representation()
    # pytorch lightning zeros the grad, so this will get a grad to inspect
    single_pass_for_online_update(model2)
    grad = model2.module.z_encoder.encoder.fc_layers[0][0].weight.grad.cpu().numpy()
    # expression part has zero grad
    assert np.sum(grad[:, :-4]) == 0
    # categorical part has non-zero grad
    assert np.sum(grad[:, -4:]) != 0
    grad = model2.module.decoder.px_decoder.fc_layers[0][0].weight.grad.cpu().numpy()
    # linear layer weight in decoder layer has non-zero grad
    assert np.sum(grad[:, :-4]) == 0

    # do not freeze expression
    model3 = SCVI.load_query_data(
        adata2,
        dir_path,
        freeze_expression=False,
        freeze_batchnorm_encoder=True,
        freeze_decoder_first_layer=False,
    )
    model3.train(max_epochs=1)
    model3.get_latent_representation()
    assert model3.module.z_encoder.encoder.fc_layers[0][1].momentum == 0
    # batch norm weight in encoder layer
    assert model3.module.z_encoder.encoder.fc_layers[0][1].weight.requires_grad is False
    single_pass_for_online_update(model3)
    grad = model3.module.z_encoder.encoder.fc_layers[0][0].weight.grad.cpu().numpy()
    # linear layer weight in encoder layer has non-zero grad
    assert np.sum(grad[:, :-4]) != 0
    grad = model3.module.decoder.px_decoder.fc_layers[0][0].weight.grad.cpu().numpy()
    # linear layer weight in decoder layer has non-zero grad
    assert np.sum(grad[:, :-4]) != 0

    # do not freeze batchnorm
    model3 = SCVI.load_query_data(adata2, dir_path, freeze_batchnorm_encoder=False)
    model3.train(max_epochs=1)
    model3.get_latent_representation()


def test_scvi_library_size_update(save_path):
    n_latent = 5
    adata1 = synthetic_iid()
    model = SCVI(adata1, n_latent=n_latent, use_observed_lib_size=False)

    assert (
        getattr(model.module, "library_log_means", None) is not None
        and model.module.library_log_means.shape == (1, 2)
        and model.module.library_log_means.count_nonzero().item() == 2
    )
    assert getattr(
        model.module, "library_log_vars", None
    ) is not None and model.module.library_log_vars.shape == (1, 2)

    model.train(1, check_val_every_n_epoch=1)
    dir_path = os.path.join(save_path, "saved_model/")
    model.save(dir_path, overwrite=True)

    # also test subset var option
    adata2 = synthetic_iid(run_setup_anndata=False, n_genes=110)
    adata2.obs["batch"] = adata2.obs.batch.cat.rename_categories(["batch_2", "batch_3"])

    model2 = SCVI.load_query_data(adata2, dir_path, inplace_subset_query_vars=True)
    assert (
        getattr(model2.module, "library_log_means", None) is not None
        and model2.module.library_log_means.shape == (1, 4)
        and model2.module.library_log_means[:, :2].equal(model.module.library_log_means)
        and model2.module.library_log_means.count_nonzero().item() == 4
    )
    assert (
        getattr(model2.module, "library_log_vars", None) is not None
        and model2.module.library_log_vars.shape == (1, 4)
        and model2.module.library_log_vars[:, :2].equal(model.module.library_log_vars)
    )


def test_scanvi_online_update(save_path):
    # ref has semi-observed labels
    n_latent = 5
    adata1 = synthetic_iid(run_setup_anndata=False)
    new_labels = adata1.obs.labels.to_numpy()
    new_labels[0] = "Unknown"
    adata1.obs["labels"] = pd.Categorical(new_labels)
<<<<<<< HEAD
    _setup_anndata(adata1, batch_key="batch", labels_key="labels")
    model = SCANVI(adata1, "Unknown", n_latent=n_latent, encode_covariates=True)
=======
    setup_anndata(adata1, batch_key="batch", labels_key="labels")
    model = SCANVI(
        adata1,
        "Unknown",
        n_latent=n_latent,
        encode_covariates=True,
    )
>>>>>>> f7daf6b1
    model.train(max_epochs=1, check_val_every_n_epoch=1)
    dir_path = os.path.join(save_path, "saved_model/")
    model.save(dir_path, overwrite=True)

    adata2 = synthetic_iid(run_setup_anndata=False)
    adata2.obs["batch"] = adata2.obs.batch.cat.rename_categories(["batch_2", "batch_3"])
    adata2.obs["labels"] = "Unknown"

    model = SCANVI.load_query_data(adata2, dir_path, freeze_batchnorm_encoder=True)
    model.train(max_epochs=1)
    model.get_latent_representation()
    model.predict()

    # ref has fully-observed labels
    n_latent = 5
    adata1 = synthetic_iid(run_setup_anndata=False)
    new_labels = adata1.obs.labels.to_numpy()
    adata1.obs["labels"] = pd.Categorical(new_labels)
    _setup_anndata(adata1, batch_key="batch", labels_key="labels")
    model = SCANVI(adata1, "Unknown", n_latent=n_latent, encode_covariates=True)
    model.train(max_epochs=1, check_val_every_n_epoch=1)
    dir_path = os.path.join(save_path, "saved_model/")
    model.save(dir_path, overwrite=True)

    # query has one new label
    adata2 = synthetic_iid(run_setup_anndata=False)
    adata2.obs["batch"] = adata2.obs.batch.cat.rename_categories(["batch_2", "batch_3"])
    new_labels = adata2.obs.labels.to_numpy()
    new_labels[0] = "Unknown"
    adata2.obs["labels"] = pd.Categorical(new_labels)

    model2 = SCANVI.load_query_data(adata2, dir_path, freeze_batchnorm_encoder=True)
    model2._unlabeled_indices = np.arange(adata2.n_obs)
    model2._labeled_indices = []
    model2.train(max_epochs=1, plan_kwargs=dict(weight_decay=0.0))
    model2.get_latent_representation()
    model2.predict()

    # test classifier frozen
    class_query_weight = (
        model2.module.classifier.classifier[0]
        .fc_layers[0][0]
        .weight.detach()
        .cpu()
        .numpy()
    )
    class_ref_weight = (
        model.module.classifier.classifier[0]
        .fc_layers[0][0]
        .weight.detach()
        .cpu()
        .numpy()
    )
    # weight decay makes difference
    np.testing.assert_allclose(class_query_weight, class_ref_weight, atol=1e-07)

    # test classifier unfrozen
    model2 = SCANVI.load_query_data(adata2, dir_path, freeze_classifier=False)
    model2._unlabeled_indices = np.arange(adata2.n_obs)
    model2._labeled_indices = []
    model2.train(max_epochs=1)
    class_query_weight = (
        model2.module.classifier.classifier[0]
        .fc_layers[0][0]
        .weight.detach()
        .cpu()
        .numpy()
    )
    class_ref_weight = (
        model.module.classifier.classifier[0]
        .fc_layers[0][0]
        .weight.detach()
        .cpu()
        .numpy()
    )
    with pytest.raises(AssertionError):
        np.testing.assert_allclose(class_query_weight, class_ref_weight, atol=1e-07)

    # test saving and loading of online scanvi
    a = synthetic_iid(run_setup_anndata=False)
    ref = a[a.obs["labels"] != "label_2"].copy()  # only has labels 0 and 1
    _setup_anndata(ref, batch_key="batch", labels_key="labels")
    m = SCANVI(ref, "label_2")
    m.train(max_epochs=1)
    m.save(save_path, overwrite=True)
    query = a[a.obs["labels"] != "label_0"].copy()
    query = synthetic_iid()  # has labels 0 and 2. 2 is unknown
    m_q = SCANVI.load_query_data(query, save_path)
    m_q.save(save_path, overwrite=True)
    m_q = SCANVI.load(save_path, query)
    m_q.predict()
    m_q.get_elbo()


def test_totalvi_online_update(save_path):
    # basic case
    n_latent = 5
    adata1 = synthetic_iid()
    model = TOTALVI(adata1, n_latent=n_latent, use_batch_norm="decoder")
    model.train(1, check_val_every_n_epoch=1)
    dir_path = os.path.join(save_path, "saved_model/")
    model.save(dir_path, overwrite=True)

    adata2 = synthetic_iid(run_setup_anndata=False)
    adata2.obs["batch"] = adata2.obs.batch.cat.rename_categories(["batch_2", "batch_3"])

    model2 = TOTALVI.load_query_data(adata2, dir_path)
    assert model2.module.background_pro_alpha.requires_grad is True
    model2.train(max_epochs=1)
    model2.get_latent_representation()

    # batch 3 has no proteins
    adata2 = synthetic_iid(run_setup_anndata=False)
    adata2.obs["batch"] = adata2.obs.batch.cat.rename_categories(["batch_2", "batch_3"])
    adata2.obsm["protein_expression"][adata2.obs.batch == "batch_3"] = 0

    # load from model in memory
    model3 = TOTALVI.load_query_data(adata2, model)
    model3.module.protein_batch_mask[2]
    model3.module.protein_batch_mask[3]
    model3.train(max_epochs=1)
    model3.get_latent_representation()


def test_peakvi_online_update(save_path):
    n_latent = 5
    adata1 = synthetic_iid()
    model = PEAKVI(adata1, n_latent=n_latent)
    model.train(1, save_best=False)
    dir_path = os.path.join(save_path, "saved_model/")
    model.save(dir_path, overwrite=True)

    # also test subset var option
    adata2 = synthetic_iid(run_setup_anndata=False)
    adata2.obs["batch"] = adata2.obs.batch.cat.rename_categories(["batch_2", "batch_3"])

    model2 = PEAKVI.load_query_data(adata2, dir_path)
    model2.train(max_epochs=1, weight_decay=0.0, save_best=False)
    model2.get_latent_representation()

    # encoder linear layer equal for peak features
    one = (
        model.module.z_encoder.encoder.fc_layers[0][0]
        .weight.detach()
        .cpu()
        .numpy()[:, : adata1.shape[1]]
    )
    two = (
        model2.module.z_encoder.encoder.fc_layers[0][0]
        .weight.detach()
        .cpu()
        .numpy()[:, : adata1.shape[1]]
    )
    np.testing.assert_equal(one, two)
    assert (
        np.sum(
            model2.module.z_encoder.encoder.fc_layers[0][0]
            .weight.grad.cpu()
            .numpy()[:, : adata1.shape[1]]
        )
        == 0
    )

    # test options
    adata1 = synthetic_iid()
    model = PEAKVI(
        adata1,
        n_latent=n_latent,
        encode_covariates=True,
    )
    model.train(1, check_val_every_n_epoch=1, save_best=False)
    dir_path = os.path.join(save_path, "saved_model/")
    model.save(dir_path, overwrite=True)

    adata2 = synthetic_iid(run_setup_anndata=False)
    adata2.obs["batch"] = adata2.obs.batch.cat.rename_categories(["batch_2", "batch_3"])

    model2 = PEAKVI.load_query_data(adata2, dir_path, freeze_expression=True)
    model2.train(max_epochs=1, weight_decay=0.0, save_best=False)
    # deactivate no grad decorator
    model2.get_latent_representation()
    # pytorch lightning zeros the grad, so this will get a grad to inspect
    single_pass_for_online_update(model2)
    grad = model2.module.z_encoder.encoder.fc_layers[0][0].weight.grad.cpu().numpy()
    # expression part has zero grad
    assert np.sum(grad[:, :-4]) == 0
    # categorical part has non-zero grad
    assert np.count_nonzero(grad[:, -4:]) > 0

    # do not freeze expression
    model3 = PEAKVI.load_query_data(
        adata2,
        dir_path,
        freeze_expression=False,
        freeze_decoder_first_layer=False,
    )
    model3.train(max_epochs=1, save_best=False, weight_decay=0.0)
    model3.get_latent_representation()
    single_pass_for_online_update(model3)
    grad = model3.module.z_encoder.encoder.fc_layers[0][0].weight.grad.cpu().numpy()
    # linear layer weight in encoder layer has non-zero grad
    assert np.count_nonzero(grad[:, :-4]) != 0
    grad = model3.module.z_decoder.px_decoder.fc_layers[0][0].weight.grad.cpu().numpy()
    # linear layer weight in decoder layer has non-zero grad
    assert np.count_nonzero(grad[:, :-4]) != 0<|MERGE_RESOLUTION|>--- conflicted
+++ resolved
@@ -163,18 +163,13 @@
     new_labels = adata1.obs.labels.to_numpy()
     new_labels[0] = "Unknown"
     adata1.obs["labels"] = pd.Categorical(new_labels)
-<<<<<<< HEAD
     _setup_anndata(adata1, batch_key="batch", labels_key="labels")
-    model = SCANVI(adata1, "Unknown", n_latent=n_latent, encode_covariates=True)
-=======
-    setup_anndata(adata1, batch_key="batch", labels_key="labels")
     model = SCANVI(
         adata1,
         "Unknown",
         n_latent=n_latent,
         encode_covariates=True,
     )
->>>>>>> f7daf6b1
     model.train(max_epochs=1, check_val_every_n_epoch=1)
     dir_path = os.path.join(save_path, "saved_model/")
     model.save(dir_path, overwrite=True)
